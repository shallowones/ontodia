--- conflicted
+++ resolved
@@ -730,31 +730,17 @@
     }
 
     private getFilteredObjects(): ReactElementModel[] {
-<<<<<<< HEAD
-        if (this.props.filterKey) {
-            const filterKey = this.props.filterKey.toLowerCase();
-            return this.props.data.objects.filter(element => {
-                const text  = (formatLocalizedLabel(
-                    element.model.id,
-                    element.model.label.values,
-                    this.props.lang
-                ) || '').toLowerCase();
-                const containsKey = text.indexOf(filterKey) !== -1;
-                return containsKey;
-            });
-        } else {
+        if (!this.props.filterKey) {
             return this.props.data.objects;
         }
-    };
-=======
+        const filterKey = this.props.filterKey.toLowerCase();
         const lang = this.props.view.getLanguage();
         return this.props.data.objects.filter(element => {
             const label = element.model.label;
             const text  = formatLocalizedLabel(element.model.id, element.model.label.values, lang);
-            return (!this.props.filterKey) || (text && text.indexOf(this.props.filterKey.toLowerCase()) !== -1);
+            return text && text.indexOf(filterKey) >= 0;
         });
     }
->>>>>>> 6e154792
 
     private getObjects(list: ReadonlyArray<ReactElementModel>) {
         const {checkMap} = this.state;
